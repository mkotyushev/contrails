--- conflicted
+++ resolved
@@ -63,12 +63,9 @@
         to_predict: Literal['test', 'val', 'train'] = 'test',
         remove_pseudolabels_from_val_test: bool = True,
         num_frames: Optional[int] = None,
-<<<<<<< HEAD
         test_as_aux_val: bool = False,
         crop_uniform: Literal['scale', 'area'] = 'scale',
-=======
         cat_mode: Literal['spatial', 'channel', None] = None,
->>>>>>> 92fa90a7
     ):
         super().__init__()
 

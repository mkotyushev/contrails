--- conflicted
+++ resolved
@@ -1,625 +1,619 @@
-import itertools
-import math
-import random
-import logging
-import numpy as np
-import torch
-<<<<<<< HEAD
-from albumentations import RandomResizedCrop
-from typing import Dict, List
-=======
-from typing import Dict, List, Literal
->>>>>>> 92fa90a7
-from torchvision.transforms import functional as F_torchvision
-from timm.data.constants import IMAGENET_DEFAULT_MEAN, IMAGENET_DEFAULT_STD
-
-from src.data.datasets import N_TIMES
-
-
-logger = logging.getLogger(__name__)
-
-
-###################################################################
-##################### CV ##########################################
-###################################################################
-
-class CopyPastePositive:
-    """Copy masked area from one image to another.
-
-    Targets:
-        image, mask
-
-    Image types:
-        uint8, float32
-    """
-
-    def __init__(
-        self, 
-        mask_positive_value: int = 255,
-        always_apply=True,
-        p=1.0, 
-    ):
-        self.mask_positive_value = mask_positive_value
-        self.always_apply = always_apply
-        self.p = p
-
-    def __call__(self, *args, force_apply: bool = False, **kwargs) -> Dict[str, np.ndarray]:
-        # Toss a coin
-        if not force_apply and not self.always_apply and random.random() > self.p:
-            return kwargs
-
-        mask = \
-            np.isclose(kwargs['mask'], self.mask_positive_value) & \
-            (~np.isclose(kwargs['mask1'], self.mask_positive_value))
-
-        # TODO: copy mask as it, but smooth edges of mask and 
-        # apply to image as weighted average of two images
-        kwargs['image'][mask] = kwargs['image1'][mask]
-        kwargs['mask'][mask] = kwargs['mask1'][mask]
-
-        return kwargs
-
-
-# https://github.com/albumentations-team/albumentations/pull/1409/files
-class MixUp:
-    def __init__(
-        self,
-        alpha = 32.,
-        beta = 32.,
-        always_apply: bool = False,
-        p: float = 0.5,
-    ):
-        self.alpha = alpha
-        self.beta = beta
-        self.always_apply = always_apply
-        self.p = p
-
-    def __call__(self, *args, force_apply: bool = False, **kwargs) -> Dict[str, np.ndarray]:
-        # Toss a coin
-        if not force_apply and not self.always_apply and random.random() > self.p:
-            return kwargs
-
-        h1, w1, _ = kwargs['image'].shape
-        h2, w2, _ = kwargs['image1'].shape
-        if h1 != h2 or w1 != w2:
-            raise ValueError("MixUp transformation expects both images to have identical shape.")
-        
-        r = np.random.beta(self.alpha, self.beta)
-        
-        kwargs['image'] = (kwargs['image'] * r + kwargs['image1'] * (1 - r)).astype(kwargs['image'].dtype)
-        kwargs['mask'] = (kwargs['mask'] * r + kwargs['mask1'] * (1 - r)).astype(kwargs['mask'].dtype)
-        
-        return kwargs
-
-
-class CutMix:
-    def __init__(
-        self,
-        width: int = 64,
-        height: int = 64,
-        always_apply: bool = False,
-        p: float = 0.5,
-    ):
-        self.width = width
-        self.height = height
-        self.always_apply = always_apply
-        self.p = p
-
-    def __call__(self, *args, force_apply: bool = False, **kwargs) -> Dict[str, np.ndarray]:
-        # Toss a coin
-        if not force_apply and not self.always_apply and random.random() > self.p:
-            return kwargs
-
-        h, w, _ = kwargs['image'].shape
-        h1, w1, _ = kwargs['image1'].shape
-        if (
-            h < self.height or 
-            w < self.width or 
-            h1 < self.height or 
-            w1 < self.width
-        ):
-            raise ValueError("CutMix transformation expects both images to be at least {}x{} pixels.".format(self.max_height, self.max_width))
-
-        # Get random bbox
-        h_start = random.randint(0, h - self.height)
-        w_start = random.randint(0, w - self.width)
-        h_end = h_start + self.height
-        w_end = w_start + self.width
-
-        # Copy image and mask region
-        kwargs['image'][h_start:h_end, w_start:w_end] = kwargs['image1'][h_start:h_end, w_start:w_end]
-        kwargs['mask'][h_start:h_end, w_start:w_end] = kwargs['mask1'][h_start:h_end, w_start:w_end]
-        
-        return kwargs
-
-
-class TtaHorizontalFlip:
-    def apply(self, batch: torch.Tensor) -> torch.Tensor:
-        # (N, C, H, W)
-        return batch.flip(3)
-    
-    def apply_inverse_to_pred(self, batch_pred: torch.Tensor) -> torch.Tensor:
-        # (N, C = 1, H, W)
-        return batch_pred.flip(3)
-
-    def __repr__(self) -> str:
-        return f"TtaHorizontalFlip()"
-
-
-class TtaVerticalFlip:
-    def apply(self, batch: torch.Tensor) -> torch.Tensor:
-        # (N, C, H, W)
-        return batch.flip(2)
-    
-    def apply_inverse_to_pred(self, batch_pred: torch.Tensor) -> torch.Tensor:
-        # (N, C = 1, H, W)
-        return batch_pred.flip(2)
-    
-    def __repr__(self) -> str:
-        return f"TtaVerticalFlip()"
-
-
-class TtaRotate90:
-    def __init__(self, n_rot) -> None:
-        assert n_rot % 4 != 0, f"n_rot should not be divisible by 4. Got {n_rot}"
-        self.n_rot = n_rot % 4
-    
-    def apply(self, batch: torch.Tensor) -> torch.Tensor:
-        # (N, C, H, W)
-        return batch.rot90(self.n_rot, (2, 3))
-
-    def apply_inverse_to_pred(self, batch_pred: torch.Tensor) -> torch.Tensor:
-        # (N, C = 1, H, W)
-        return batch_pred.rot90(-self.n_rot, (2, 3))
-    
-    def __repr__(self) -> str:
-        return f"TtaRotate90(n_rot={self.n_rot})"
-
-
-class TtaRotate:
-    def __init__(self, limit_degrees: int = 90, fill_value=0.0) -> None:
-        self.limit_degrees = limit_degrees
-        self.fill_value = fill_value
-        self.angle = None
-
-    @staticmethod
-    def _rotate(batch: torch.Tensor, angle: int, fill: float=0) -> torch.Tensor:
-        # (N, C, H, W)
-        return F_torchvision.rotate(
-            batch,
-            angle,
-            interpolation=F_torchvision.InterpolationMode.BILINEAR,
-            expand=False,
-            fill=fill,
-        )
-
-    def apply(self, batch: torch.Tensor) -> torch.Tensor:
-        # (N, C, H, W)
-        assert self.angle is None, "TtaRotate should be applied only once."
-        self.angle = random.randint(-self.limit_degrees, self.limit_degrees) 
-        return TtaRotate._rotate(batch, self.angle, fill=self.fill_value)
-
-    def apply_inverse_to_pred(self, batch_pred: torch.Tensor) -> torch.Tensor:
-        # (N, C = 1, H, W)
-        assert self.angle is not None, "TtaRotate should be applied before TtaRotate.apply_inverse_to_pred."
-        # Fill with NaNs to ignore them in averaging
-        batch_pred = TtaRotate._rotate(batch_pred, -self.angle, fill=torch.nan)
-        self.angle = None
-        return batch_pred
-
-    def __repr__(self) -> str:
-        return f"TtaRotate(limit_degrees={self.limit_degrees}, fill_value={self.fill_value})"
-
-
-class TtaShift:
-    """Shift image by (dx, dy) pixels."""
-    def __init__(self, dx: int, dy: int, fill_value=0.0) -> None:
-        self.dx = dx
-        self.dy = dy
-        self.fill_value = fill_value
-
-    @staticmethod
-    def _shift(batch: torch.Tensor, dx: int, dy: int, fill: float=0) -> torch.Tensor:
-        # (N, C, H, W)
-        return F_torchvision.affine(
-            batch,
-            angle=0,
-            translate=[dx, dy],
-            scale=1.0,
-            shear=0.0,
-            interpolation=F_torchvision.InterpolationMode.BILINEAR,
-            fill=fill,
-        )
-
-    def apply(self, batch: torch.Tensor) -> torch.Tensor:
-        # (N, C, H, W)
-        return TtaShift._shift(batch, self.dx, self.dy, fill=self.fill_value)
-    
-    def apply_inverse_to_pred(self, batch_pred: torch.Tensor) -> torch.Tensor:
-        # (N, C = 1, H, W)
-
-        # Seemingly there is a bug in torchvision.affine:
-        # if fill=torch.nan all the image is filled with nans,
-        # so fill manually with masking
-        mask = torch.zeros_like(batch_pred).bool()
-        mask = TtaShift._shift(mask, -self.dx, -self.dy, fill=True)
-        batch_pred = TtaShift._shift(batch_pred, -self.dx, -self.dy, fill=0)
-        batch_pred[mask] = torch.nan
-        
-        return batch_pred
-    
-    def __repr__(self) -> str:
-        return f"TtaShift(dx={self.dx}, dy={self.dy}, fill_value={self.fill_value})"
-
-
-class TtaScale:
-    """Scale image by factor."""
-    def __init__(self, factor: float) -> None:
-        self.factor = factor
-        self.original_shape = None
-
-    @staticmethod
-    def _scale(batch: torch.Tensor, size: float) -> torch.Tensor:
-        # (N, C, H, W)
-        return F_torchvision.resize(
-            batch,
-            size=size,
-            interpolation=F_torchvision.InterpolationMode.BILINEAR,
-            antialias=True,
-        )
-
-    def apply(self, batch: torch.Tensor) -> torch.Tensor:
-        # (N, C, H, W)
-        assert self.original_shape is None, "TtaScale should be applied only once."
-        self.original_shape = batch.shape[-2:]
-        return TtaScale._scale(
-            batch, 
-            (self.factor * torch.tensor(batch.shape[-2:])).long(), 
-        )
-    
-    def apply_inverse_to_pred(self, batch_pred: torch.Tensor) -> torch.Tensor:
-        # (N, C = 1, H, W)
-        result = TtaScale._scale(
-            batch_pred, 
-            self.original_shape, 
-        )
-        self.original_shape = None
-        return result
-    
-    def __repr__(self) -> str:
-        return f"TtaScale(factor={self.factor})"
-
-
-class Tta:
-    def __init__(
-        self, 
-        model, 
-        do_tta, 
-        aggr='mean',
-        single_index=None,
-        n_random_replays=1, 
-        use_hflip=True, 
-        use_vflip=True, 
-        rotate90_indices=None,
-        shift_params=None,
-        scale_factors=None,
-    ):
-        self.do_tta = do_tta
-
-        assert aggr in ['mean', 'min', 'max'], \
-            f"aggr should be 'mean', 'min' or 'max'. Got {aggr}"
-        self.aggr = aggr
-
-        assert (
-            n_random_replays > 0 or 
-            use_hflip or 
-            use_vflip or 
-            rotate90_indices is not None or
-            shift_params is not None or
-            scale_factors is not None
-        ), \
-            "At least one of n_random_replays > 0, "\
-            "use_hflip or use_vflip or rotate90_indices is not None should be True."
-        assert rotate90_indices is None or all([i > 0 and i <= 3 for i in rotate90_indices]), \
-            f"rotate90_indices should be in [0, 3]. Got {rotate90_indices}"
-        assert rotate90_indices is None or len(rotate90_indices) == len(set(rotate90_indices)), \
-            f"rotate90_indices should not contain duplicates. Got {rotate90_indices}"
-        self.model = model
-        
-        # Imagenet normalization during training is assumed
-        fill_value = (0.0 - sum(IMAGENET_DEFAULT_MEAN) / 3) / (sum(IMAGENET_DEFAULT_STD) / 3)
-        
-        # All possible combinations of
-        # - flips
-        # - rotations on 90 degrees
-        # - n_replays rotations on random angle
-        rotates90 = [None]
-        if rotate90_indices is not None:
-            rotates90 = [None] + [
-                TtaRotate90(i) for i in rotate90_indices
-            ]
-        flips = [None]
-        if use_hflip:
-            flips += [
-                TtaHorizontalFlip(),
-            ]
-        if use_vflip:
-            flips += [
-                TtaVerticalFlip(),
-            ]
-        rotates = [None]
-        if n_random_replays > 0:
-            rotates = [None] + [
-                TtaRotate(limit_degrees=45, fill_value=fill_value) 
-                for _ in range(n_random_replays)
-            ]
-        shifts = [None]
-        if shift_params is not None:
-            shifts = [None] + [
-                TtaShift(dx, dy, fill_value=fill_value) 
-                for dx, dy in shift_params
-            ]
-        scales = [None]
-        if scale_factors is not None:
-            scales = [None] + [
-                TtaScale(factor) 
-                for factor in scale_factors
-            ]
-        self.transforms = [
-            rotates90,
-            flips,
-            rotates,
-            shifts,
-            scales,
-        ]
-
-        # Select single transform if needed
-        if single_index is not None:
-            product = list(itertools.product(*self.transforms))
-            assert single_index >= 0 and single_index < len(product), \
-                f"single_index should be in [0, {len(product) - 1}]. Got {single_index}"
-            self.transforms = [[t] for t in product[single_index]]
-            logger.info(f"Selected single (of {len(product)}) transform chain: {product[single_index]}")
-
-    def predict(self, batch: torch.Tensor) -> List[torch.Tensor]:
-        preds = []
-
-        # Apply TTA
-        for transform_chain in itertools.product(*self.transforms):
-            # Direct transform
-            batch_aug = batch.clone()
-            for transform in transform_chain:
-                if transform is not None:
-                    batch_aug = transform.apply(batch_aug)
-            
-            # Predict
-            pred_aug = self.model(batch_aug)
-            if pred_aug.ndim == 3:
-                pred_aug = pred_aug.unsqueeze(1)
-
-            # Inverse transform
-            # Note: order of transforms is reversed
-            for transform in reversed(transform_chain):
-                if transform is not None:
-                    pred_aug = transform.apply_inverse_to_pred(pred_aug)
-            
-            preds.append(pred_aug)
-
-        return preds
-
-    def __call__(self, batch: torch.Tensor) -> torch.Tensor:
-        if not self.do_tta:
-            return self.model(batch)
-
-        preds = self.predict(batch)
-        
-        # Average predictions, ignoring NaNs
-        preds = torch.stack(preds, dim=0)
-
-        if self.aggr == 'mean':
-            preds = torch.nanmean(preds, dim=0)
-        elif self.aggr == 'min':
-            preds, _ = torch.min(
-                torch.where(
-                    preds.isnan(),
-                    torch.tensor(float('inf'), device=preds.device),
-                    preds
-                ), 
-                dim=0
-            )
-        elif self.aggr == 'max':
-            preds, _ = torch.max(
-                torch.where(
-                    preds.isnan(),
-                    torch.tensor(float('-inf'), device=preds.device),
-                    preds
-                ), 
-                dim=0
-            )
-
-        # Remove nans (could be there if full nan / 
-        # a single transform with nan fill value was applied)
-        preds[preds.isnan()] = 0.0
-        
-        return preds
-
-
-class RandomSubsequence:
-    def __init__(
-        self, 
-        num_frames,
-        always_apply=True,
-        p=1.0, 
-    ):
-        assert num_frames > 1, f'num_frames should be > 1. Got {num_frames}'
-        assert num_frames <= N_TIMES, f'num_frames should be <= {N_TIMES}. Got {num_frames}'
-        self.num_frames = num_frames
-        self.always_apply = always_apply
-        self.p = p
-
-    def __call__(self, *args, force_apply: bool = False, **kwargs) -> Dict[str, np.ndarray]:
-        # Toss a coin
-        if not force_apply and not self.always_apply and random.random() > self.p:
-            return kwargs
-
-        if self.num_frames == N_TIMES:
-            return kwargs
-        
-        start_index = random.randint(0, N_TIMES - self.num_frames)
-
-        # image.shape = (H, W, C' = C * N_TIMES) -> (H, W, C, N_TIMES) -> (H, W, C, self.num_frames)
-        image = kwargs["image"]
-        image = image.reshape(*image.shape[:-1], -1, N_TIMES)
-        image = image[..., start_index:start_index + self.num_frames]
-        kwargs["image"] = image.reshape(*image.shape[:-2], -1)
-
-        # mask.shape = (H, W, N_TIMES) -> (H, W, self.num_frames)
-        kwargs["mask"] = kwargs["mask"][..., start_index:start_index + self.num_frames]
-
-        return kwargs
-
-
-<<<<<<< HEAD
-class RandomResizedCropUniformArea(RandomResizedCrop):
-    """Same as RandomResizedCrop, but with uniformly distributed area 
-    of the crop instead of uniformly distributed scale.
-    """
-    def get_params_dependent_on_targets(self, params):
-        img = params["image"]
-        area = img.shape[0] * img.shape[1]
-
-        for _attempt in range(10):
-            target_area = random.uniform(self.scale[0] * area, self.scale[1] * area)
-            log_ratio = (math.log(self.ratio[0]), math.log(self.ratio[1]))
-            aspect_ratio = math.exp(random.uniform(*log_ratio))
-
-            w = int(round(math.sqrt(target_area * aspect_ratio)))  # skipcq: PTC-W0028
-            h = int(round(math.sqrt(target_area / aspect_ratio)))  # skipcq: PTC-W0028
-
-            if 0 < w <= img.shape[1] and 0 < h <= img.shape[0]:
-                i = random.randint(0, img.shape[0] - h)
-                j = random.randint(0, img.shape[1] - w)
-                return {
-                    "crop_height": h,
-                    "crop_width": w,
-                    "h_start": i * 1.0 / (img.shape[0] - h + 1e-10),
-                    "w_start": j * 1.0 / (img.shape[1] - w + 1e-10),
-                }
-
-        # Fallback to central crop
-        in_ratio = img.shape[1] / img.shape[0]
-        if in_ratio < min(self.ratio):
-            w = img.shape[1]
-            h = int(round(w / min(self.ratio)))
-        elif in_ratio > max(self.ratio):
-            h = img.shape[0]
-            w = int(round(h * max(self.ratio)))
-        else:  # whole image
-            w = img.shape[1]
-            h = img.shape[0]
-        i = (img.shape[0] - h) // 2
-        j = (img.shape[1] - w) // 2
-        return {
-            "crop_height": h,
-            "crop_width": w,
-            "h_start": i * 1.0 / (img.shape[0] - h + 1e-10),
-            "w_start": j * 1.0 / (img.shape[1] - w + 1e-10),
-        }
-
-=======
-class SelectConcatTransform:
-    def __init__(
-        self, 
-        cat_mode: Literal['spatial', 'channel'] = 'spatial',
-        num_total_frames=None,
-        time_indices=None,
-        fill_value=0.0,
-        always_apply=True,
-        p=1.0, 
-    ) -> None:
-        assert num_total_frames is None or num_total_frames > 1, \
-            f'num_total_frames should be > 1. Got {num_total_frames}'
-        assert num_total_frames is None or num_total_frames <= N_TIMES, \
-            f'num_total_frames should be <= {N_TIMES}. Got {num_total_frames}'
-        assert time_indices is None or all([i > 0 and i <= N_TIMES for i in time_indices]), \
-            f"time_indices should be in [0, {N_TIMES}]. Got {time_indices}"
-        assert time_indices is None or len(time_indices) == len(set(time_indices)), \
-            f"time_indices should not contain duplicates. Got {time_indices}"
-        assert time_indices is None or sorted(time_indices) == time_indices, \
-            f"time_indices should be sorted. Got {time_indices}"
-        
-        assert num_total_frames is not None or time_indices is not None, \
-            "At least one of num_total_frames is not None or time_indices is not None should be True."
-        if num_total_frames is not None and time_indices is not None:
-            assert num_total_frames >= len(time_indices), \
-                f"num_total_frames should be >= len(time_indices). Got {num_total_frames} and {len(time_indices)}"
-        
-        self.time_indices = time_indices
-        self.cat_mode = cat_mode
-        self.fill_value = fill_value
-        self.always_apply = always_apply
-        self.p = p
-
-    def __call__(self, *args, force_apply: bool = False, **kwargs) -> Dict[str, np.ndarray]:
-        # Toss a coin
-        if not force_apply and not self.always_apply and random.random() > self.p:
-            return kwargs
-
-        # Reshape: (H, W, C' = C * N_TIMES) -> (H, W, C, N_TIMES)
-        image = kwargs["image"]
-        image = image.reshape(*image.shape[:-1], -1, N_TIMES)
-
-        # Fill time_indices: pre-defined + random
-        time_indices = []
-
-        if self.time_indices is not None:
-            time_indices += self.time_indices
-        
-        if self.num_total_frames is not None and len(time_indices) < self.num_total_frames:
-            num_random_frames = self.num_total_frames - len(time_indices)
-            random_time_indices += random.sample(
-                [i for i in range(N_TIMES) if i not in time_indices],
-                num_random_frames
-            )
-            random_time_indices = sorted(random_time_indices)
-            time_indices += random_time_indices
-        
-        assert len(time_indices) > 0, "len(time_indices) should be > 0"
-
-        # Select frames: (H, W, C, N_TIMES) -> (H, W, C, len(time_indices))
-        image = image[..., self.time_indices]
-
-        # Concatenate frames
-        if self.cat_mode == 'spatial':
-            # Same way as in dataset: stack frames along channel axis
-
-            # (H, W, C, len(self.time_indices)) -> (H, W, C * len(self.time_indices))
-            image = image.reshape(*image.shape[:-2], -1)
-        else:
-            # Group frames into square spatial grid
-            H, W, C, N = image.shape
-            assert H == W
-
-            # Pad len(self.time_indices) to nearest square:
-            # image: (H, W, C, T)
-            # image_new: (n_rows, H, n_cols, W, C)
-            n_rows = n_cols = int(np.ceil(np.sqrt(len(N))))
-            image_new = np.full(
-                (H, n_rows, W, n_cols, C),
-                fill_value=self.fill_value,
-                dtype=image.dtype
-            )
-
-            for i, t in enumerate(N):
-                row_index = i // n_cols
-                col_index = i % n_cols
-                image_new[row_index, :, col_index, :] = image[..., t]
-
-            # (n_rows, H, n_cols, W, C) -> (n_rows * H, n_cols * W, C)
-            image = image_new.reshape(n_rows * H, n_cols * W, C)
-
-        # Set new image: (H, W, C) or (H, W, C')
-        kwargs["image"] = image
-
-        return kwargs
->>>>>>> 92fa90a7
+import itertools
+import math
+import random
+import logging
+import numpy as np
+import torch
+from albumentations import RandomResizedCrop
+from typing import Dict, List, Literal
+from torchvision.transforms import functional as F_torchvision
+from timm.data.constants import IMAGENET_DEFAULT_MEAN, IMAGENET_DEFAULT_STD
+
+from src.data.datasets import N_TIMES
+
+
+logger = logging.getLogger(__name__)
+
+
+###################################################################
+##################### CV ##########################################
+###################################################################
+
+class CopyPastePositive:
+    """Copy masked area from one image to another.
+
+    Targets:
+        image, mask
+
+    Image types:
+        uint8, float32
+    """
+
+    def __init__(
+        self, 
+        mask_positive_value: int = 255,
+        always_apply=True,
+        p=1.0, 
+    ):
+        self.mask_positive_value = mask_positive_value
+        self.always_apply = always_apply
+        self.p = p
+
+    def __call__(self, *args, force_apply: bool = False, **kwargs) -> Dict[str, np.ndarray]:
+        # Toss a coin
+        if not force_apply and not self.always_apply and random.random() > self.p:
+            return kwargs
+
+        mask = \
+            np.isclose(kwargs['mask'], self.mask_positive_value) & \
+            (~np.isclose(kwargs['mask1'], self.mask_positive_value))
+
+        # TODO: copy mask as it, but smooth edges of mask and 
+        # apply to image as weighted average of two images
+        kwargs['image'][mask] = kwargs['image1'][mask]
+        kwargs['mask'][mask] = kwargs['mask1'][mask]
+
+        return kwargs
+
+
+# https://github.com/albumentations-team/albumentations/pull/1409/files
+class MixUp:
+    def __init__(
+        self,
+        alpha = 32.,
+        beta = 32.,
+        always_apply: bool = False,
+        p: float = 0.5,
+    ):
+        self.alpha = alpha
+        self.beta = beta
+        self.always_apply = always_apply
+        self.p = p
+
+    def __call__(self, *args, force_apply: bool = False, **kwargs) -> Dict[str, np.ndarray]:
+        # Toss a coin
+        if not force_apply and not self.always_apply and random.random() > self.p:
+            return kwargs
+
+        h1, w1, _ = kwargs['image'].shape
+        h2, w2, _ = kwargs['image1'].shape
+        if h1 != h2 or w1 != w2:
+            raise ValueError("MixUp transformation expects both images to have identical shape.")
+        
+        r = np.random.beta(self.alpha, self.beta)
+        
+        kwargs['image'] = (kwargs['image'] * r + kwargs['image1'] * (1 - r)).astype(kwargs['image'].dtype)
+        kwargs['mask'] = (kwargs['mask'] * r + kwargs['mask1'] * (1 - r)).astype(kwargs['mask'].dtype)
+        
+        return kwargs
+
+
+class CutMix:
+    def __init__(
+        self,
+        width: int = 64,
+        height: int = 64,
+        always_apply: bool = False,
+        p: float = 0.5,
+    ):
+        self.width = width
+        self.height = height
+        self.always_apply = always_apply
+        self.p = p
+
+    def __call__(self, *args, force_apply: bool = False, **kwargs) -> Dict[str, np.ndarray]:
+        # Toss a coin
+        if not force_apply and not self.always_apply and random.random() > self.p:
+            return kwargs
+
+        h, w, _ = kwargs['image'].shape
+        h1, w1, _ = kwargs['image1'].shape
+        if (
+            h < self.height or 
+            w < self.width or 
+            h1 < self.height or 
+            w1 < self.width
+        ):
+            raise ValueError("CutMix transformation expects both images to be at least {}x{} pixels.".format(self.max_height, self.max_width))
+
+        # Get random bbox
+        h_start = random.randint(0, h - self.height)
+        w_start = random.randint(0, w - self.width)
+        h_end = h_start + self.height
+        w_end = w_start + self.width
+
+        # Copy image and mask region
+        kwargs['image'][h_start:h_end, w_start:w_end] = kwargs['image1'][h_start:h_end, w_start:w_end]
+        kwargs['mask'][h_start:h_end, w_start:w_end] = kwargs['mask1'][h_start:h_end, w_start:w_end]
+        
+        return kwargs
+
+
+class TtaHorizontalFlip:
+    def apply(self, batch: torch.Tensor) -> torch.Tensor:
+        # (N, C, H, W)
+        return batch.flip(3)
+    
+    def apply_inverse_to_pred(self, batch_pred: torch.Tensor) -> torch.Tensor:
+        # (N, C = 1, H, W)
+        return batch_pred.flip(3)
+
+    def __repr__(self) -> str:
+        return f"TtaHorizontalFlip()"
+
+
+class TtaVerticalFlip:
+    def apply(self, batch: torch.Tensor) -> torch.Tensor:
+        # (N, C, H, W)
+        return batch.flip(2)
+    
+    def apply_inverse_to_pred(self, batch_pred: torch.Tensor) -> torch.Tensor:
+        # (N, C = 1, H, W)
+        return batch_pred.flip(2)
+    
+    def __repr__(self) -> str:
+        return f"TtaVerticalFlip()"
+
+
+class TtaRotate90:
+    def __init__(self, n_rot) -> None:
+        assert n_rot % 4 != 0, f"n_rot should not be divisible by 4. Got {n_rot}"
+        self.n_rot = n_rot % 4
+    
+    def apply(self, batch: torch.Tensor) -> torch.Tensor:
+        # (N, C, H, W)
+        return batch.rot90(self.n_rot, (2, 3))
+
+    def apply_inverse_to_pred(self, batch_pred: torch.Tensor) -> torch.Tensor:
+        # (N, C = 1, H, W)
+        return batch_pred.rot90(-self.n_rot, (2, 3))
+    
+    def __repr__(self) -> str:
+        return f"TtaRotate90(n_rot={self.n_rot})"
+
+
+class TtaRotate:
+    def __init__(self, limit_degrees: int = 90, fill_value=0.0) -> None:
+        self.limit_degrees = limit_degrees
+        self.fill_value = fill_value
+        self.angle = None
+
+    @staticmethod
+    def _rotate(batch: torch.Tensor, angle: int, fill: float=0) -> torch.Tensor:
+        # (N, C, H, W)
+        return F_torchvision.rotate(
+            batch,
+            angle,
+            interpolation=F_torchvision.InterpolationMode.BILINEAR,
+            expand=False,
+            fill=fill,
+        )
+
+    def apply(self, batch: torch.Tensor) -> torch.Tensor:
+        # (N, C, H, W)
+        assert self.angle is None, "TtaRotate should be applied only once."
+        self.angle = random.randint(-self.limit_degrees, self.limit_degrees) 
+        return TtaRotate._rotate(batch, self.angle, fill=self.fill_value)
+
+    def apply_inverse_to_pred(self, batch_pred: torch.Tensor) -> torch.Tensor:
+        # (N, C = 1, H, W)
+        assert self.angle is not None, "TtaRotate should be applied before TtaRotate.apply_inverse_to_pred."
+        # Fill with NaNs to ignore them in averaging
+        batch_pred = TtaRotate._rotate(batch_pred, -self.angle, fill=torch.nan)
+        self.angle = None
+        return batch_pred
+
+    def __repr__(self) -> str:
+        return f"TtaRotate(limit_degrees={self.limit_degrees}, fill_value={self.fill_value})"
+
+
+class TtaShift:
+    """Shift image by (dx, dy) pixels."""
+    def __init__(self, dx: int, dy: int, fill_value=0.0) -> None:
+        self.dx = dx
+        self.dy = dy
+        self.fill_value = fill_value
+
+    @staticmethod
+    def _shift(batch: torch.Tensor, dx: int, dy: int, fill: float=0) -> torch.Tensor:
+        # (N, C, H, W)
+        return F_torchvision.affine(
+            batch,
+            angle=0,
+            translate=[dx, dy],
+            scale=1.0,
+            shear=0.0,
+            interpolation=F_torchvision.InterpolationMode.BILINEAR,
+            fill=fill,
+        )
+
+    def apply(self, batch: torch.Tensor) -> torch.Tensor:
+        # (N, C, H, W)
+        return TtaShift._shift(batch, self.dx, self.dy, fill=self.fill_value)
+    
+    def apply_inverse_to_pred(self, batch_pred: torch.Tensor) -> torch.Tensor:
+        # (N, C = 1, H, W)
+
+        # Seemingly there is a bug in torchvision.affine:
+        # if fill=torch.nan all the image is filled with nans,
+        # so fill manually with masking
+        mask = torch.zeros_like(batch_pred).bool()
+        mask = TtaShift._shift(mask, -self.dx, -self.dy, fill=True)
+        batch_pred = TtaShift._shift(batch_pred, -self.dx, -self.dy, fill=0)
+        batch_pred[mask] = torch.nan
+        
+        return batch_pred
+    
+    def __repr__(self) -> str:
+        return f"TtaShift(dx={self.dx}, dy={self.dy}, fill_value={self.fill_value})"
+
+
+class TtaScale:
+    """Scale image by factor."""
+    def __init__(self, factor: float) -> None:
+        self.factor = factor
+        self.original_shape = None
+
+    @staticmethod
+    def _scale(batch: torch.Tensor, size: float) -> torch.Tensor:
+        # (N, C, H, W)
+        return F_torchvision.resize(
+            batch,
+            size=size,
+            interpolation=F_torchvision.InterpolationMode.BILINEAR,
+            antialias=True,
+        )
+
+    def apply(self, batch: torch.Tensor) -> torch.Tensor:
+        # (N, C, H, W)
+        assert self.original_shape is None, "TtaScale should be applied only once."
+        self.original_shape = batch.shape[-2:]
+        return TtaScale._scale(
+            batch, 
+            (self.factor * torch.tensor(batch.shape[-2:])).long(), 
+        )
+    
+    def apply_inverse_to_pred(self, batch_pred: torch.Tensor) -> torch.Tensor:
+        # (N, C = 1, H, W)
+        result = TtaScale._scale(
+            batch_pred, 
+            self.original_shape, 
+        )
+        self.original_shape = None
+        return result
+    
+    def __repr__(self) -> str:
+        return f"TtaScale(factor={self.factor})"
+
+
+class Tta:
+    def __init__(
+        self, 
+        model, 
+        do_tta, 
+        aggr='mean',
+        single_index=None,
+        n_random_replays=1, 
+        use_hflip=True, 
+        use_vflip=True, 
+        rotate90_indices=None,
+        shift_params=None,
+        scale_factors=None,
+    ):
+        self.do_tta = do_tta
+
+        assert aggr in ['mean', 'min', 'max'], \
+            f"aggr should be 'mean', 'min' or 'max'. Got {aggr}"
+        self.aggr = aggr
+
+        assert (
+            n_random_replays > 0 or 
+            use_hflip or 
+            use_vflip or 
+            rotate90_indices is not None or
+            shift_params is not None or
+            scale_factors is not None
+        ), \
+            "At least one of n_random_replays > 0, "\
+            "use_hflip or use_vflip or rotate90_indices is not None should be True."
+        assert rotate90_indices is None or all([i > 0 and i <= 3 for i in rotate90_indices]), \
+            f"rotate90_indices should be in [0, 3]. Got {rotate90_indices}"
+        assert rotate90_indices is None or len(rotate90_indices) == len(set(rotate90_indices)), \
+            f"rotate90_indices should not contain duplicates. Got {rotate90_indices}"
+        self.model = model
+        
+        # Imagenet normalization during training is assumed
+        fill_value = (0.0 - sum(IMAGENET_DEFAULT_MEAN) / 3) / (sum(IMAGENET_DEFAULT_STD) / 3)
+        
+        # All possible combinations of
+        # - flips
+        # - rotations on 90 degrees
+        # - n_replays rotations on random angle
+        rotates90 = [None]
+        if rotate90_indices is not None:
+            rotates90 = [None] + [
+                TtaRotate90(i) for i in rotate90_indices
+            ]
+        flips = [None]
+        if use_hflip:
+            flips += [
+                TtaHorizontalFlip(),
+            ]
+        if use_vflip:
+            flips += [
+                TtaVerticalFlip(),
+            ]
+        rotates = [None]
+        if n_random_replays > 0:
+            rotates = [None] + [
+                TtaRotate(limit_degrees=45, fill_value=fill_value) 
+                for _ in range(n_random_replays)
+            ]
+        shifts = [None]
+        if shift_params is not None:
+            shifts = [None] + [
+                TtaShift(dx, dy, fill_value=fill_value) 
+                for dx, dy in shift_params
+            ]
+        scales = [None]
+        if scale_factors is not None:
+            scales = [None] + [
+                TtaScale(factor) 
+                for factor in scale_factors
+            ]
+        self.transforms = [
+            rotates90,
+            flips,
+            rotates,
+            shifts,
+            scales,
+        ]
+
+        # Select single transform if needed
+        if single_index is not None:
+            product = list(itertools.product(*self.transforms))
+            assert single_index >= 0 and single_index < len(product), \
+                f"single_index should be in [0, {len(product) - 1}]. Got {single_index}"
+            self.transforms = [[t] for t in product[single_index]]
+            logger.info(f"Selected single (of {len(product)}) transform chain: {product[single_index]}")
+
+    def predict(self, batch: torch.Tensor) -> List[torch.Tensor]:
+        preds = []
+
+        # Apply TTA
+        for transform_chain in itertools.product(*self.transforms):
+            # Direct transform
+            batch_aug = batch.clone()
+            for transform in transform_chain:
+                if transform is not None:
+                    batch_aug = transform.apply(batch_aug)
+            
+            # Predict
+            pred_aug = self.model(batch_aug)
+            if pred_aug.ndim == 3:
+                pred_aug = pred_aug.unsqueeze(1)
+
+            # Inverse transform
+            # Note: order of transforms is reversed
+            for transform in reversed(transform_chain):
+                if transform is not None:
+                    pred_aug = transform.apply_inverse_to_pred(pred_aug)
+            
+            preds.append(pred_aug)
+
+        return preds
+
+    def __call__(self, batch: torch.Tensor) -> torch.Tensor:
+        if not self.do_tta:
+            return self.model(batch)
+
+        preds = self.predict(batch)
+        
+        # Average predictions, ignoring NaNs
+        preds = torch.stack(preds, dim=0)
+
+        if self.aggr == 'mean':
+            preds = torch.nanmean(preds, dim=0)
+        elif self.aggr == 'min':
+            preds, _ = torch.min(
+                torch.where(
+                    preds.isnan(),
+                    torch.tensor(float('inf'), device=preds.device),
+                    preds
+                ), 
+                dim=0
+            )
+        elif self.aggr == 'max':
+            preds, _ = torch.max(
+                torch.where(
+                    preds.isnan(),
+                    torch.tensor(float('-inf'), device=preds.device),
+                    preds
+                ), 
+                dim=0
+            )
+
+        # Remove nans (could be there if full nan / 
+        # a single transform with nan fill value was applied)
+        preds[preds.isnan()] = 0.0
+        
+        return preds
+
+
+class RandomSubsequence:
+    def __init__(
+        self, 
+        num_frames,
+        always_apply=True,
+        p=1.0, 
+    ):
+        assert num_frames > 1, f'num_frames should be > 1. Got {num_frames}'
+        assert num_frames <= N_TIMES, f'num_frames should be <= {N_TIMES}. Got {num_frames}'
+        self.num_frames = num_frames
+        self.always_apply = always_apply
+        self.p = p
+
+    def __call__(self, *args, force_apply: bool = False, **kwargs) -> Dict[str, np.ndarray]:
+        # Toss a coin
+        if not force_apply and not self.always_apply and random.random() > self.p:
+            return kwargs
+
+        if self.num_frames == N_TIMES:
+            return kwargs
+        
+        start_index = random.randint(0, N_TIMES - self.num_frames)
+
+        # image.shape = (H, W, C' = C * N_TIMES) -> (H, W, C, N_TIMES) -> (H, W, C, self.num_frames)
+        image = kwargs["image"]
+        image = image.reshape(*image.shape[:-1], -1, N_TIMES)
+        image = image[..., start_index:start_index + self.num_frames]
+        kwargs["image"] = image.reshape(*image.shape[:-2], -1)
+
+        # mask.shape = (H, W, N_TIMES) -> (H, W, self.num_frames)
+        kwargs["mask"] = kwargs["mask"][..., start_index:start_index + self.num_frames]
+
+        return kwargs
+
+
+class RandomResizedCropUniformArea(RandomResizedCrop):
+    """Same as RandomResizedCrop, but with uniformly distributed area 
+    of the crop instead of uniformly distributed scale.
+    """
+    def get_params_dependent_on_targets(self, params):
+        img = params["image"]
+        area = img.shape[0] * img.shape[1]
+
+        for _attempt in range(10):
+            target_area = random.uniform(self.scale[0] * area, self.scale[1] * area)
+            log_ratio = (math.log(self.ratio[0]), math.log(self.ratio[1]))
+            aspect_ratio = math.exp(random.uniform(*log_ratio))
+
+            w = int(round(math.sqrt(target_area * aspect_ratio)))  # skipcq: PTC-W0028
+            h = int(round(math.sqrt(target_area / aspect_ratio)))  # skipcq: PTC-W0028
+
+            if 0 < w <= img.shape[1] and 0 < h <= img.shape[0]:
+                i = random.randint(0, img.shape[0] - h)
+                j = random.randint(0, img.shape[1] - w)
+                return {
+                    "crop_height": h,
+                    "crop_width": w,
+                    "h_start": i * 1.0 / (img.shape[0] - h + 1e-10),
+                    "w_start": j * 1.0 / (img.shape[1] - w + 1e-10),
+                }
+
+        # Fallback to central crop
+        in_ratio = img.shape[1] / img.shape[0]
+        if in_ratio < min(self.ratio):
+            w = img.shape[1]
+            h = int(round(w / min(self.ratio)))
+        elif in_ratio > max(self.ratio):
+            h = img.shape[0]
+            w = int(round(h * max(self.ratio)))
+        else:  # whole image
+            w = img.shape[1]
+            h = img.shape[0]
+        i = (img.shape[0] - h) // 2
+        j = (img.shape[1] - w) // 2
+        return {
+            "crop_height": h,
+            "crop_width": w,
+            "h_start": i * 1.0 / (img.shape[0] - h + 1e-10),
+            "w_start": j * 1.0 / (img.shape[1] - w + 1e-10),
+        }
+
+
+class SelectConcatTransform:
+    def __init__(
+        self, 
+        cat_mode: Literal['spatial', 'channel'] = 'spatial',
+        num_total_frames=None,
+        time_indices=None,
+        fill_value=0.0,
+        always_apply=True,
+        p=1.0, 
+    ) -> None:
+        assert num_total_frames is None or num_total_frames > 1, \
+            f'num_total_frames should be > 1. Got {num_total_frames}'
+        assert num_total_frames is None or num_total_frames <= N_TIMES, \
+            f'num_total_frames should be <= {N_TIMES}. Got {num_total_frames}'
+        assert time_indices is None or all([i > 0 and i <= N_TIMES for i in time_indices]), \
+            f"time_indices should be in [0, {N_TIMES}]. Got {time_indices}"
+        assert time_indices is None or len(time_indices) == len(set(time_indices)), \
+            f"time_indices should not contain duplicates. Got {time_indices}"
+        assert time_indices is None or sorted(time_indices) == time_indices, \
+            f"time_indices should be sorted. Got {time_indices}"
+        
+        assert num_total_frames is not None or time_indices is not None, \
+            "At least one of num_total_frames is not None or time_indices is not None should be True."
+        if num_total_frames is not None and time_indices is not None:
+            assert num_total_frames >= len(time_indices), \
+                f"num_total_frames should be >= len(time_indices). Got {num_total_frames} and {len(time_indices)}"
+        
+        self.time_indices = time_indices
+        self.cat_mode = cat_mode
+        self.fill_value = fill_value
+        self.always_apply = always_apply
+        self.p = p
+
+    def __call__(self, *args, force_apply: bool = False, **kwargs) -> Dict[str, np.ndarray]:
+        # Toss a coin
+        if not force_apply and not self.always_apply and random.random() > self.p:
+            return kwargs
+
+        # Reshape: (H, W, C' = C * N_TIMES) -> (H, W, C, N_TIMES)
+        image = kwargs["image"]
+        image = image.reshape(*image.shape[:-1], -1, N_TIMES)
+
+        # Fill time_indices: pre-defined + random
+        time_indices = []
+
+        if self.time_indices is not None:
+            time_indices += self.time_indices
+        
+        if self.num_total_frames is not None and len(time_indices) < self.num_total_frames:
+            num_random_frames = self.num_total_frames - len(time_indices)
+            random_time_indices += random.sample(
+                [i for i in range(N_TIMES) if i not in time_indices],
+                num_random_frames
+            )
+            random_time_indices = sorted(random_time_indices)
+            time_indices += random_time_indices
+        
+        assert len(time_indices) > 0, "len(time_indices) should be > 0"
+
+        # Select frames: (H, W, C, N_TIMES) -> (H, W, C, len(time_indices))
+        image = image[..., self.time_indices]
+
+        # Concatenate frames
+        if self.cat_mode == 'spatial':
+            # Same way as in dataset: stack frames along channel axis
+
+            # (H, W, C, len(self.time_indices)) -> (H, W, C * len(self.time_indices))
+            image = image.reshape(*image.shape[:-2], -1)
+        else:
+            # Group frames into square spatial grid
+            H, W, C, N = image.shape
+            assert H == W
+
+            # Pad len(self.time_indices) to nearest square:
+            # image: (H, W, C, T)
+            # image_new: (n_rows, H, n_cols, W, C)
+            n_rows = n_cols = int(np.ceil(np.sqrt(len(N))))
+            image_new = np.full(
+                (H, n_rows, W, n_cols, C),
+                fill_value=self.fill_value,
+                dtype=image.dtype
+            )
+
+            for i, t in enumerate(N):
+                row_index = i // n_cols
+                col_index = i % n_cols
+                image_new[row_index, :, col_index, :] = image[..., t]
+
+            # (n_rows, H, n_cols, W, C) -> (n_rows * H, n_cols * W, C)
+            image = image_new.reshape(n_rows * H, n_cols * W, C)
+
+        # Set new image: (H, W, C) or (H, W, C')
+        kwargs["image"] = image
+
+        return kwargs